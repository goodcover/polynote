--- conflicted
+++ resolved
@@ -51,11 +51,8 @@
 export interface ServerState {
     // Keys are notebook path. Values denote whether the notebook has ever been loaded in this session.
     notebooks: Record<string, NotebookInfo["loaded"]>,
-<<<<<<< HEAD
     dependencySources: Record<string, DependencySource>,
-=======
     notebookTimestamps: Record<string, number>,
->>>>>>> c202b335
     connectionStatus: "connected" | "disconnected",
     interpreters: Record<string, string>,
     serverVersion: string,
@@ -83,11 +80,8 @@
         if (!ServerStateHandler.inst) {
             ServerStateHandler.inst = new ServerStateHandler(new ObjectStateHandler<ServerState>({
                 notebooks: {},
-<<<<<<< HEAD
                 dependencySources: {},
-=======
                 notebookTimestamps: {},
->>>>>>> c202b335
                 connectionStatus: "disconnected",
                 interpreters: {},
                 serverVersion: "unknown",
@@ -133,11 +127,8 @@
 
             ServerStateHandler.inst = new ServerStateHandler(new ObjectStateHandler<ServerState>({
                 notebooks: {},
-<<<<<<< HEAD
                 dependencySources: {},
-=======
                 notebookTimestamps: {},
->>>>>>> c202b335
                 connectionStatus: "disconnected",
                 interpreters: {},
                 serverVersion: "unknown",
@@ -222,25 +213,16 @@
                 const pathIdx = state.openFiles.findIndex(of => of.type === 'notebook' && of.path === oldPath);
                 return {
                     notebooks: renameKey(oldPath, newPath),
-<<<<<<< HEAD
-                    openFiles: pathIdx >= 0 ? replaceArrayValue({type: 'notebook', newPath}, pathIdx) : NoUpdate
-=======
+                    openFiles: pathIdx >= 0 ? replaceArrayValue({type: 'notebook', newPath}, pathIdx) : NoUpdate,
                     notebookTimestamps: renameKey(oldPath, newPath),
-                    openNotebooks: pathIdx >= 0 ? replaceArrayValue(newPath, pathIdx) : NoUpdate
->>>>>>> c202b335
                 }
             })
         }
     }
 
     static deleteNotebook(path: string) {
-<<<<<<< HEAD
         ServerStateHandler.closeFile(path, /*reinitialize*/ false).then(() => {
-            // update the server state's notebook dictionary
-=======
-        ServerStateHandler.closeNotebook(path, /*reinitialize*/ false).then(() => {
             // update the server state's notebook dictionaries
->>>>>>> c202b335
             ServerStateHandler.get.updateField("notebooks", notebooks => notebooks[path] !== undefined ? removeKey(path) : NoUpdate);
             ServerStateHandler.get.updateField("notebookTimestamps", notebooks => notebooks[path] !== undefined ? removeKey(path) : NoUpdate);
         })
