--- conflicted
+++ resolved
@@ -26,16 +26,10 @@
 import {getHotkeys} from "../input/hotkeys";
 import {ServerStateHandler} from "../../state/server_state";
 import {
-<<<<<<< HEAD
-    clearStorage,
-    LocalStorageHandler, NotebookScrollLocationsHandler, OpenNotebooksHandler, RecentNotebooksHandler,
-    UserPreferencesHandler, ViewPrefsHandler, LeftBarPrefsHandler
-=======
     clearStorage, DismissedNotificationsHandler,
     LocalStorageHandler, NotebookListPrefsHandler, NotebookScrollLocationsHandler, OpenNotebooksHandler,
     RecentNotebooksHandler,
-    UserPreferencesHandler, ViewPrefsHandler
->>>>>>> b8e3f563
+    UserPreferencesHandler, ViewPrefsHandler, LeftBarPrefsHandler
 } from "../../state/preferences";
 import {ClientBackup} from "../../state/client_backup";
 import {getHumanishDate} from "../../util/helpers";
@@ -205,11 +199,8 @@
         addStorageEl(NotebookListPrefsHandler)
         addStorageEl(OpenNotebooksHandler)
         addStorageEl(ViewPrefsHandler)
-<<<<<<< HEAD
         addStorageEl(LeftBarPrefsHandler)
-=======
         addStorageEl(DismissedNotificationsHandler)
->>>>>>> b8e3f563
 
         storageInfoEl.appendChild(storageTable);
 
