--- conflicted
+++ resolved
@@ -58,11 +58,7 @@
       "scm:git@github.com:polynote/polynote.git"
     )
   ),
-<<<<<<< HEAD
-  version := "0.4.9",
-=======
   version := "0.5.0",
->>>>>>> bd0c4e10
   publishTo := sonatypePublishToBundle.value,
   developers := List(
     Developer(id = "jeremyrsmith", name = "Jeremy Smith", email = "", url = url("https://github.com/jeremyrsmith")),
